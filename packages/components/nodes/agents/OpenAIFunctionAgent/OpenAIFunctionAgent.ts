--- conflicted
+++ resolved
@@ -1,12 +1,5 @@
-<<<<<<< HEAD
-import { ICommonObject, INode, INodeData, INodeParams } from '../../../src/Interface'
-import { initializeAgentExecutorWithOptions, AgentExecutor } from 'langchain/agents'
-import { getBaseClasses } from '../../../src/utils'
-import { BaseLanguageModel } from 'langchain/base_language'
-=======
 import { ChainValues, AgentStep, BaseMessage } from 'langchain/schema'
 import { getBaseClasses } from '../../../src/utils'
->>>>>>> 764efccc
 import { flatten } from 'lodash'
 import { RunnableSequence } from 'langchain/schema/runnable'
 import { formatToOpenAIFunction } from 'langchain/tools'
@@ -67,40 +60,6 @@
         this.sessionId = fields?.sessionId
     }
 
-<<<<<<< HEAD
-    async init(nodeData: INodeData): Promise<any> {
-        const model = nodeData.inputs?.model as BaseLanguageModel
-        const systemMessage = nodeData.inputs?.systemMessage as string
-        const memory = nodeData.inputs?.memory as BaseChatMemory
-
-        let tools = nodeData.inputs?.tools
-        tools = flatten(tools)
-
-        const executor = await initializeAgentExecutorWithOptions(tools, model, {
-            agentType: 'openai-functions',
-            verbose: process.env.DEBUG === 'true' ? true : false,
-            agentArgs: {
-                prefix: systemMessage ?? `You are a helpful AI assistant.`
-            }
-        })
-        executor.memory = memory
-        return executor
-    }
-
-    async run(nodeData: INodeData, input: string, options: ICommonObject): Promise<string> {
-        const executor = nodeData.instance as AgentExecutor
-        const memory = nodeData.inputs?.memory
-        memory.returnMessages = true // Return true for BaseChatModel
-
-        /* When incomingInput.history is provided, only force replace chatHistory if its ShortTermMemory
-         * LongTermMemory will automatically retrieved chatHistory from sessionId
-         */
-        if (options && options.chatHistory && memory.isShortTermMemory) {
-            await memory.resumeMessages(options.chatHistory)
-        }
-
-        executor.memory = memory
-=======
     async init(nodeData: INodeData, input: string, options: ICommonObject): Promise<any> {
         return prepareAgent(nodeData, { sessionId: this.sessionId, chatId: options.chatId, input }, options.chatHistory)
     }
@@ -108,7 +67,6 @@
     async run(nodeData: INodeData, input: string, options: ICommonObject): Promise<string> {
         const memory = nodeData.inputs?.memory as FlowiseMemory
         const executor = prepareAgent(nodeData, { sessionId: this.sessionId, chatId: options.chatId, input }, options.chatHistory)
->>>>>>> 764efccc
 
         const loggerHandler = new ConsoleCallbackHandler(options.logger)
         const callbacks = await additionalCallbacks(nodeData, options)
