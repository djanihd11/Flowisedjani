--- conflicted
+++ resolved
@@ -65,7 +65,6 @@
                 optional: true
             },
             {
-<<<<<<< HEAD
                 label: 'Exclude Field Names',
                 name: 'excludeFieldNames',
                 type: 'string',
@@ -75,8 +74,6 @@
                 description: 'Comma-separated list of field names to exclude'
             },
             {
-=======
->>>>>>> 247f1e9c
                 label: 'Return All',
                 name: 'returnAll',
                 type: 'boolean',
@@ -105,10 +102,7 @@
         const baseId = nodeData.inputs?.baseId as string
         const tableId = nodeData.inputs?.tableId as string
         const viewId = nodeData.inputs?.viewId as string
-<<<<<<< HEAD
         const excludeFieldNames = nodeData.inputs?.excludeFieldNames as string
-=======
->>>>>>> 247f1e9c
         const returnAll = nodeData.inputs?.returnAll as boolean
         const limit = nodeData.inputs?.limit as string
         const textSplitter = nodeData.inputs?.textSplitter as TextSplitter
@@ -121,10 +115,7 @@
             baseId,
             tableId,
             viewId,
-<<<<<<< HEAD
             excludeFieldNames: excludeFieldNames ? excludeFieldNames.split(',').map((id) => id.trim()) : [],
-=======
->>>>>>> 247f1e9c
             returnAll,
             accessToken,
             limit: limit ? parseInt(limit, 10) : 100
@@ -165,10 +156,7 @@
     tableId: string
     accessToken: string
     viewId?: string
-<<<<<<< HEAD
     excludeFieldNames?: string[]
-=======
->>>>>>> 247f1e9c
     limit?: number
     returnAll?: boolean
 }
@@ -191,30 +179,20 @@
 
     public readonly viewId?: string
 
-<<<<<<< HEAD
     public readonly excludeFieldNames: string[]
 
-=======
->>>>>>> 247f1e9c
     public readonly accessToken: string
 
     public readonly limit: number
 
     public readonly returnAll: boolean
 
-<<<<<<< HEAD
     constructor({ baseId, tableId, viewId, excludeFieldNames = [], accessToken, limit = 100, returnAll = false }: AirtableLoaderParams) {
-=======
-    constructor({ baseId, tableId, viewId, accessToken, limit = 100, returnAll = false }: AirtableLoaderParams) {
->>>>>>> 247f1e9c
         super()
         this.baseId = baseId
         this.tableId = tableId
         this.viewId = viewId
-<<<<<<< HEAD
         this.excludeFieldNames = excludeFieldNames
-=======
->>>>>>> 247f1e9c
         this.accessToken = accessToken
         this.limit = limit
         this.returnAll = returnAll
