--- conflicted
+++ resolved
@@ -153,16 +153,6 @@
  * @returns {DataSource}
  */
 async function initDB() {
-<<<<<<< HEAD
-    const homePath = process.env.DATABASE_PATH ?? path.join(getUserHome(), '.flowise')
-    const childAppDataSource = new DataSource({
-        type: 'sqlite',
-        database: path.resolve(homePath, 'database.sqlite'),
-        synchronize: true,
-        entities: [ChatFlow, ChatMessage, Tool, Credential],
-        migrations: []
-    })
-=======
     let childAppDataSource
     let homePath
     const synchronize = process.env.OVERRIDE_DATABASE === 'false' ? false : true
@@ -173,7 +163,7 @@
                 type: 'sqlite',
                 database: path.resolve(homePath, 'database.sqlite'),
                 synchronize,
-                entities: [ChatFlow, ChatMessage, Tool],
+                entities: [ChatFlow, ChatMessage, Tool, Credential],
                 migrations: []
             })
             break
@@ -187,7 +177,7 @@
                 database: process.env.DATABASE_NAME,
                 charset: 'utf8mb4',
                 synchronize,
-                entities: [ChatFlow, ChatMessage, Tool],
+                entities: [ChatFlow, ChatMessage, Tool, Credential],
                 migrations: []
             })
             break
@@ -200,7 +190,7 @@
                 password: process.env.DATABASE_PASSWORD,
                 database: process.env.DATABASE_NAME,
                 synchronize,
-                entities: [ChatFlow, ChatMessage, Tool],
+                entities: [ChatFlow, ChatMessage, Tool, Credential],
                 migrations: []
             })
             break
@@ -210,13 +200,12 @@
                 type: 'sqlite',
                 database: path.resolve(homePath, 'database.sqlite'),
                 synchronize,
-                entities: [ChatFlow, ChatMessage, Tool],
-                migrations: []
-            })
-            break
-    }
-
->>>>>>> e2d3f278
+                entities: [ChatFlow, ChatMessage, Tool, Credential],
+                migrations: []
+            })
+            break
+    }
+
     return await childAppDataSource.initialize()
 }
 
